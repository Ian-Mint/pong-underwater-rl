--- conflicted
+++ resolved
@@ -33,13 +33,8 @@
 if not ('linux' in sys.platform):
     raise Warning(f"{sys.platform} is not supported")
 
-<<<<<<< HEAD
 from underwater_rl.actor import N_ACTIONS
-from underwater_rl.common import ParamPipe, DEVICE, Comms
-=======
-from underwater_rl.actor import Actor, ActorTest, N_ACTIONS
 from underwater_rl.common import DEVICE, Comms
->>>>>>> 658a3ad6
 from underwater_rl.learner import Learner
 from underwater_rl.models import *
 from underwater_rl.utils import *
@@ -295,14 +290,10 @@
 
     # Get shared objects
     model = initialize_model(args.network)
-<<<<<<< HEAD
     Actor = import_actor(args.network)
-    comms = get_communication_objects(args.n_actors, args.n_samplers)
-=======
     comms = get_communication_objects(args.n_samplers)
     manager = mp.Manager()
     model_params = manager.dict(model.state_dict())
->>>>>>> 658a3ad6
 
     # Create subprocesses
     actors = []
