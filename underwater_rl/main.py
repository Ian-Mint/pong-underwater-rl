#!/usr/bin/env python3
"""
Distributed reinforcement learning for gym-dynamic-pong. Requires a Linux operating system.

Memory and sampling pipeline:
Actor -> memory_queue
                    |
Encoder             +-> replay_in_queue
                                      |
Replay                                +-> memory
                                               |
Replay                                         +-> replay_out_queue
                                                                  |
Decoder                                                           +-> sample_queue
                                                                                 |
Learner                                                                          +-> _sample
"""
import abc
import argparse
import io
import logging
import math
import os
import random
import shutil
import sys
import threading
import time
from collections import OrderedDict
from copy import deepcopy
from itertools import count
from typing import Union, List, Dict, Tuple, Callable, Iterable

import gym
import numpy as np
import torch
import torch.multiprocessing as mp
import torch.nn as nn
import torch.nn.functional as F
import torch.optim as optim
from PIL import Image
from matplotlib import pyplot as plt
from torchvision import transforms

from underwater_rl.utils import Transition, HistoryElement

sys.path.append(os.path.dirname(__file__))
if not ('linux' in sys.platform):
    raise Warning(f"{sys.platform} is not supported")

try:
    from .models import *
    from .wrappers import *
    from .utils import *
    from .replay import Replay
except ImportError:
    from models import *
    from wrappers import *
    from utils import *
    from replay import Replay

# Constants
MEMORY_BATCH_SIZE = 100
MAX_STEPS_PER_EPISODE = 50_000
N_ACTIONS = 3
ACTOR_UPDATE_INTERVAL = 1000
LOG_INTERVAL = 20  # number of episodes between logging
CHECKPOINT_INTERVAL = 1000  # number of batches between storing a checkpoint

DEVICE = torch.device("cuda" if torch.cuda.is_available() else "cpu")  # sets device for model and PyTorch tensors

<<<<<<< HEAD
=======
# Utility classes
Transition = namedtuple('Transition', ('actor_id', 'step_number', 'state', 'action', 'next_state', 'reward', 'done'))
HistoryElement = namedtuple('HistoryElement', ('n_steps', 'total_reward'))


class Memory:
    """
    A shared memory utility class
    """
    int_size = 4
    array_dtype = 'uint8'
    array_bytes = 4 * 84 * 84
    array_shape = (4, 84, 84)
    stride = 2 * array_bytes + 4 * int_size + 1
    _offset = 0

    def __init__(self, length: int):
        # n_bytes:
        #   2 4x84x84 uint8 arrays
        #   4 32-bit (4-byte) numbers
        #   1 bool (1-byte)
        self._length = length
        self._shared_memory = SharedMemory(create=True, size=self.stride * length)

        _n_locks = 10_000
        self._locks = [mp.Lock() for _ in range(_n_locks)]
        self._lock_length = length // _n_locks

    def __del__(self):
        self._shared_memory.unlink()

    @property
    def _buf(self):
        return self._shared_memory.buf

    def __len__(self):
        return self._length

    def __getitem__(self, index: Union[slice, int]):
        if isinstance(index, int):
            return self._get_item(index)
        elif isinstance(index, slice):
            return self._get_slice(index)
        else:
            raise IndexError

    def _get_slice(self, slice_: slice):
        if slice_.stop > self._length:
            raise IndexError
        return [self._get_item(i % self._length) for i in range(slice_.start, slice_.stop, slice_.step)]

    # todo: use __get_slice__ and __set_slice__
    def _get_item(self, index):
        if index < 0 or index > self._length:
            raise IndexError(f"index {index} out of bounds")

        with self._locks[index // self._lock_length]:
            self._offset = index * self.stride

            actor_id = int.from_bytes(self._get(self.int_size), 'big')
            step_number = int.from_bytes(self._get(self.int_size), 'big')
            state = np.frombuffer(self._get(self.array_bytes), dtype='uint8').reshape(self.array_shape)
            action = int.from_bytes(self._get(self.int_size), 'big')
            next_state = np.frombuffer(self._get(self.array_bytes), dtype='uint8').reshape(self.array_shape)
            reward = int.from_bytes(self._get(self.int_size), 'big', signed=True)
            done = int.from_bytes(self._get(1), 'big')
            if done:
                next_state = None
            return Transition(actor_id, step_number, state, action, next_state, reward, done)

    def _get(self, n_bytes: int) -> memoryview:
        """
        Get item at `_offset` and move forward `n_bytes`

        :param n_bytes: Number of bytes to retrieve from memory
        :return: bytearray
        """
        item = self._buf[self._offset: self._offset + n_bytes]
        self._offset += n_bytes
        return item

    def __setitem__(self, index: Union[int, slice], transition: Union[List[Transition], Transition]):
        """
        Store `transition` in shared memory

        :param index: Index of the memory location to store
        :param transition: a `Transition`
        """
        if isinstance(index, int):
            assert isinstance(transition, Transition)
            self._set_item(index, transition)
        elif isinstance(index, slice):
            assert isinstance(transition, List)
            self._set_slice(index, transition)
        else:
            raise IndexError

    def _set_slice(self, slice_: slice, transitions: List[Transition]):
        step = slice_.step if slice_.step is not None else 1
        for i, t in zip(range(slice_.start, slice_.stop, step), transitions):
            self._set_item(i % self._length, t)

    def _set_item(self, index, transition):
        if index < 0 or index > self._length:
            raise IndexError(f"index {index} out of bounds")

        with self._locks[index // self._lock_length]:
            self._offset = index * self.stride

            # 'actor_id', 'step_number', 'state', 'action', 'next_state', 'reward', 'done'
            self._set(transition.actor_id.to_bytes(self.int_size, 'big'))
            self._set(transition.step_number.to_bytes(self.int_size, 'big'))
            self._set(transition.state.tobytes())
            self._set(transition.action.to_bytes(self.int_size, 'big'))
            if transition.next_state is not None:
                self._set(transition.next_state.tobytes())
            else:
                self._offset += self.array_bytes
            self._set(int(transition.reward).to_bytes(self.int_size, 'big', signed=True))
            self._set(transition.done.to_bytes(1, 'big'))

    def _set(self, bytearray_: Union[bytearray, bytes]):
        """
        update `_buf` and move `_offset`

        :param bytearray_: a bytearray
        """
        len_ = len(bytearray_)
        self._buf[self._offset: self._offset + len_] = bytearray_
        self._offset = self._offset + len_

    def __iter__(self):
        for i in range(self._length):
            yield self[i]

>>>>>>> 8e978a9a

class ProcessedBatch:
    def __init__(self,
                 actions: torch.Tensor,
                 rewards: torch.Tensor,
                 states: torch.Tensor,
                 non_final_mask: torch.Tensor,
                 non_final_next_states: torch.Tensor,
                 idxs: None,
                 weights: None):
        """
        For storing training batches and pushing them to the specified device

        :param actions: Action batch
        :param rewards: Rewards batch
        :param states: State batch
        :param non_final_mask: Boolean mask where 1 shows non-final states
        :param non_final_next_states: Masked next states
        :param idxs: Priority index of each state in batch
        :param weights: Priority weight of each state in batch
        """
        if (idxs is not None) or (weights is not None):
            raise NotImplementedError("prioritized replay not yet implemented")

        self.actions = actions
        self.rewards = rewards
        self.states = states
        self.non_final_mask = non_final_mask
        self.non_final_next_states = non_final_next_states
        self.idxs = idxs
        self.weights = weights

    def to(self, device, non_blocking=True):
        """
        Push all tensors to specified device

        :param device: Device to push to e.g. cuda, cpu
        :param non_blocking: If True, push to device asynchronously
        :return: Updated ProcessedBatch
        """
        self.actions = self.actions.to(device, non_blocking=non_blocking)
        self.rewards = self.rewards.to(device, non_blocking=non_blocking)
        self.states = self.states.to(device, non_blocking=non_blocking)
        self.non_final_mask = self.non_final_mask.to(device, non_blocking=non_blocking)
        self.non_final_next_states = self.non_final_next_states.to(device, non_blocking=non_blocking)
        return self


class State:
    def __init__(self, state: Union[torch.Tensor, None], device: str = DEVICE):
        """
        If device is different from `state.device`, create a copy of `state` on specified device at `State.cuda`.

        The assumption is that the passed `state` is on the CPU and `device` will either be a cuda device, or just cpu
        if not cuda device is available. In the second case, no copy is made.
        :param state: State on cpu (no check is made to enforce this)
        :param device: Device to copy `state` to; e.g. cuda, cpu.
        """
        if state is None:
            self.cpu, self.cuda = None, None
        else:
            self.cpu = state
            self.cuda = state.to(device, non_blocking=True)


class ParamPipe:
    def __init__(self):
        """
        Creates and holds an event object and a multiprocessing connection pair.

        Utility class used for communicating between learner and actors.
        """
        self.event = torch.multiprocessing.Event()
        self.conn_in, self.conn_out = mp.Pipe(duplex=False)


def get_state(obs: LazyFrames, device: str) -> State:
    """
    Return a `State` object given an environment observation and a device to push the state to

    :param obs: A state object wrapped with LazyFrames
    :param device: e.g. cpu, cuda
    :return: `State` object
    """
    state = np.array(obs)
    state = state.transpose((2, 0, 1))
    state = torch.from_numpy(state)
    state = state.unsqueeze(0)
    return State(state, device)


# Main classes
class Worker(abc.ABC):
    """
    Base class for multiprocessing worker classes
    """

    @abc.abstractmethod
    def start(self): ...

    @abc.abstractmethod
    def _main(self): ...

    @abc.abstractmethod
    def _parse_options(self, **kwargs): ...

    @abc.abstractmethod
    def _set_device(self): ...

    @abc.abstractmethod
    def _terminate(self): ...

    @abc.abstractmethod
    def __del__(self): ...


class Learner(Worker):
    """
           +-------+                  +------------+
           |Learner|----------------->|Param Server|
           +-------+                  +------------+
             ^   ^                   ____/      \____
          __/     \___              /                \
        /             \            v                  v
    +-------+     +-------+   +----------+      +----------+
    |Decoder| ... |Decoder|   |Param Pipe| ...  |Param Pipe|
    +-------+     +-------+   +----------+      +----------+
    """

    def __init__(self,
                 optimizer: Callable,
                 model,
                 replay_out_queue: torch.multiprocessing.Queue,
                 sample_queue: torch.multiprocessing.Queue,
                 pipes: List[ParamPipe], checkpoint_path: str,
                 log_queue: torch.multiprocessing.Queue,
                 learning_params: Dict[str, Union[float, int]],
                 n_decoders: int = 2):
        """
        In two separate processes, decodes sampled data and runs training.

        :param n_decoders: Number of decoder processes to run
        :param optimizer: The selected type of optimizer
        :param model: The initialized model object to be copied into the learner
        :param replay_out_queue: _sample batches are pulled from this queue for decoding
        :param sample_queue: decoded batches are put on this queue for training
        :param pipes: list of `ParamPipe` objects for communicating with Actors
        :param checkpoint_path: Checkpoint save path
        :param log_queue: Queue object to be pushed to the log handler for the learner process
        :param learning_params: Parameters to control learning
        """
        self.replay_out_queue = replay_out_queue
        self.sample_queue = sample_queue
        self.pipes = pipes
        self.log_queue = log_queue

        self.checkpoint_path = checkpoint_path
        self._parse_options(**learning_params)

        self.n_decoder_processes = n_decoders
        self._set_device()

        self.policy = deepcopy(model).to(self.device)
        self.target = deepcopy(model).to(self.device)
        self.optimizer = optimizer(self.policy.parameters(), lr=self.learning_rate)

        self.params = None
        self.params_lock = None
        self.policy_lock = None
        self.logger = None
        self.loss = None
        self.epoch = 0

        self.main_proc = mp.Process(target=self._main, name="Learner")

    def _parse_options(self, batch_size: int, gamma: float, learning_rate: float, **kwargs) -> None:
        """
        Parse training options

        :param batch_size: Used in calculations, does not control batch size
        :param gamma: The reward decay rate
        :param learning_rate: The network learning rate
        """
        self.batch_size = batch_size
        self.gamma = gamma
        self.learning_rate = learning_rate

    def _set_device(self) -> None:
        """
        If we have a GPU, set the device to cuda, otherwise, set it to cpu
        """
        if torch.cuda.device_count() != 0:
            self.device = 'cuda:0'
        else:
            self.device = 'cpu'

    def __del__(self):
        self._terminate()

    def _terminate(self) -> None:
        """
        _terminate and join the main process
        """
        self.main_proc.terminate()
        self.main_proc.join()

    def start(self) -> None:
        """
        Start all threads and processes
        """
        self.main_proc.start()
        del self.policy, self.target  # These have already been copied into the child process

    def _main(self) -> None:
        """
        The main worker process
        """
        # A started process has a `__weakref__` attribute that is not picklable. So, a started process cannot be passed
        # by context to another process. In this case, only one of the processes can be stored in `self`, and the other
        # process must be started before the `self` process.
        decoders = [Decoder(self.log_queue, self.replay_out_queue, self.sample_queue, i, daemon=True)
                    for i in range(self.n_decoder_processes)]
        [d.start() for d in decoders]

        self.logger = get_logger_from_process(self.log_queue)
        self.logger.info(f"Learner started on device {self.device}")

        self.policy_lock = threading.Lock()
        self.params_lock = threading.Lock()

        # TODO: put this stuff in a new process instead of threads so that we get 100% CPU usage on the learner
        param_update_thread = threading.Thread(target=self._copy_params, name='UpdateParams', daemon=True)
        param_update_thread.start()
        for n, p in enumerate(self.pipes):
            t = threading.Thread(target=self._send_params, args=(p,), name=f'SendParams-{n}', daemon=True)
            t.start()

        self._optimizer_loop()
        [d.join() for d in decoders]

    def _optimizer_loop(self) -> None:
        """
        Main training loop
        """
        for self.epoch in count(1):
            batch = self._sample()
            if batch is None:
                break
            self._optimize_model(batch)
            self._update_target_net()
            if self.epoch % CHECKPOINT_INTERVAL:
                self._save_checkpoint()

    def _copy_params(self) -> None:
        """
        Update the pipe every 2.5 seconds. Keep a lock to the pipe while it is being updated.
        """
        while True:
            with self.params_lock:
                with self.policy_lock:
                    self._policy_state_dict_to_params()
            time.sleep(2.5)

    def _policy_state_dict_to_params(self):
        cuda_state_dict = self.policy.state_dict()
        self.params = OrderedDict()
        for k, v in cuda_state_dict.items():
            self.params[k] = v.to('cpu')

    def _send_params(self, pipe: ParamPipe) -> None:
        """
        Thread to send params through `pipe`

        :param pipe: ParamPipe object associated with an actor
        """
        while self.params is None:
            time.sleep(1)

        while True:
            if pipe.event.is_set():
                with self.params_lock:
                    pipe.conn_out.send(self.params)
                pipe.event.clear()
            else:
                time.sleep(0.01)

    def _optimize_model(self, batch: ProcessedBatch):
        """
        Run a batch through optimization
        """
        state_action_values = self._forward_policy(batch.actions, batch.states)
        next_state_values = self._forward_target(batch.non_final_mask, batch.non_final_next_states)
        expected_state_action_values = (next_state_values * self.gamma) + batch.rewards.float()

        loss = self._get_loss(state_action_values, expected_state_action_values)
        self.logger.debug(f"loss norm: {loss.norm()}")
        self._step_optimizer(loss)

    def _sample(self) -> ProcessedBatch:
        """
        Pull a batch from the sample queue and push to `device`
        :return: ProcessedBatch object on `device`
        """
        processed_batch = self.sample_queue.get()
        if self.sample_queue.empty():
            self.logger.debug(f'sample_queue EMPTY')
        return processed_batch.to(self.device)

    def _forward_policy(self, action_batch: torch.Tensor, state_batch: torch.Tensor) -> torch.Tensor:
        """
        Return :math:`Q_{\pi}(a,s)` as a tensor for all actions and states in `action_batch` and `state_batch`

        :param action_batch: Batch of actions
        :param state_batch: Batch of states
        :return: The Q-values of all action-state pairs
        """
        return self.policy(state_batch).gather(1, action_batch)

    def _forward_target(self, non_final_mask: torch.Tensor, non_final_next_states: torch.Tensor) -> torch.Tensor:
        """
        Return :math:`max_{a'} Q_{\pi'}(a',s')` as a tensor for all states in `non_final_next_states`

        :param non_final_mask: Boolean tensor of all states that are not final
        :param non_final_next_states: All next states that are not final
        :return: The maximum Q-value for each non-final next state
        """
        next_state_values = torch.zeros(self.batch_size, device=self.device)
        next_state_values[non_final_mask] = self.target(non_final_next_states).max(1)[0].detach()
        return next_state_values

    def _step_optimizer(self, loss: torch.Tensor) -> None:
        """
        Given the loss, run backpropagation and update parameters

        :param loss: Batch loss
        """
        self.optimizer.zero_grad()
        loss.backward()

        with self.policy_lock:
            self.optimizer.step()

    @staticmethod
    def _get_loss(state_action_values: torch.Tensor, expected_state_action_values: torch.Tensor) -> torch.Tensor:
        """
        Get L1 loss

        :param state_action_values: Q-values given the chosen actions
        :param expected_state_action_values: Q-values of the best actions
        :return: L1 loss
        """
        return F.smooth_l1_loss(state_action_values, expected_state_action_values.unsqueeze(1))

    def _update_target_net(self) -> None:
        """
        Copy policy net parameters onto the target net
        """
        self.target.load_state_dict(self.policy.state_dict())

    def _save_checkpoint(self) -> None:
        """
        Save the current state dictionary of `Learner.policy` at `Learner.checkpoint_path`
        """
        torch.save(
            {'policy_state': self.policy.state_dict()},
            os.path.join(self.checkpoint_path)
        )


class Decoder(Worker):
    """
    Decoder worker. One or more may be run alongside the learner to process sample batches.
    """

    def __init__(self, log_queue: mp.Queue, replay_out_queue: mp.Queue, sample_queue: mp.Queue, num: int, daemon=True):
        self.log_queue = log_queue
        self.replay_out_queue = replay_out_queue
        self.sample_queue = sample_queue

        self.proc = mp.Process(target=self._main, name=f"MemoryDecoder-{num}", daemon=daemon)

    def start(self):
        self.proc.start()

    def join(self):
        self.proc.join(timeout=1)

    def _parse_options(self, **kwargs):
        pass

    def _set_device(self):
        pass

    def _terminate(self):
        self.proc.terminate()
        self.proc.join()

    def __del__(self):
        self._terminate()

    def _main(self) -> None:
        """
        Decoder worker to be run alongside Learner. To save GPU memory, we leave it to the Learner to push tensors to
        GPU.
        """
        transition: Transition

        self.logger = get_logger_from_process(self.log_queue)
        self.logger.debug("Decoder process started")

        while True:
            batch = self.replay_out_queue.get()
            if self.replay_out_queue.empty():
                self.logger.debug(f'replay_out_queue EMPTY')
            if batch is None:  # end the process
                self.sample_queue.put(None)
                break

            decoded_batch = []
            for transition in batch:
                decoded_batch.append(self._decode_transition(transition))

            batch, actions, rewards = self._process_transitions(decoded_batch)
            non_final_mask, non_final_next_states = self._mask_non_final(batch)
            action_batch, reward_batch, state_batch = self._concatenate_batches(actions, rewards, batch.state)
            processed_batch = ProcessedBatch(action_batch, reward_batch, state_batch,
                                             non_final_mask, non_final_next_states,
                                             idxs=None, weights=None)

            self.sample_queue.put(processed_batch)
            if self.sample_queue.full():
                self.logger.debug(f'sample_queue FULL')

    def _decode_transition(self, transition: Transition) -> Transition:
        actor_id, step_number, state, action, next_state, reward, done = transition
        next_state, state = self.states_to_tensor(next_state, state)
        return Transition(actor_id, step_number, state, action, next_state, reward, done)

    def states_to_tensor(self, next_state: Union[np.ndarray, None], state: np.ndarray) \
            -> Tuple[Union[torch.Tensor, None], torch.Tensor]:
        """
        Converts `next_state` and `state` from numpy arrays to `torch.Tensor`s.

        :param next_state: numpy array or None
        :param state: numpy array
        :return: `(next_state, state)`
        """
        state = self.to_tensor(state)
        next_state = self.to_tensor(next_state)
        return next_state, state

    @staticmethod
    def to_tensor(state: Union[np.ndarray, None]) -> torch.Tensor:
        """
        Converts a numpy array to a pytorch tensor and unsqueezes the zeroth dimension.

        :param state: Numpy array or None
        :return: `torch.Tensor`
        """
        if state is not None:
            state = torch.from_numpy(state).to('cpu')
            state = state.unsqueeze(0)
        return state

    @staticmethod
    def _concatenate_batches(*args: Union[List[torch.Tensor], Tuple[torch.Tensor]]) -> Tuple[torch.Tensor, ...]:
        """
        For each argument, concatenate all of its elements into a single `torch.Tensor`. Return a tuple of these
        concatenated tensors.

        :param args: List or tuple of `torch.Tensor`
        """
        result = (torch.cat(a).to('cpu') for a in args)
        return tuple(result)

    @staticmethod
    def _mask_non_final(batch: Transition) -> Tuple[torch.Tensor, torch.Tensor]:
        """
        Mask None values in `batch.next_state`

        :param batch: `Transition` containing a list of tensors for each element
        :return: (mask, masked_next_states)
        """
        non_final_mask = torch.tensor(tuple(map(lambda s: s is not None, batch.next_state)),
                                      device='cpu', dtype=torch.bool)
        non_final_next_states = torch.cat([s for s in batch.next_state if s is not None]).to('cpu')
        return non_final_mask, non_final_next_states

    @staticmethod
    def _process_transitions(transitions: List[Transition]) -> \
            Tuple[Transition, Tuple[torch.Tensor, ...], Tuple[torch.Tensor, ...]]:
        """
        Convert a list of transitions into:
            - Transition object containing a list of each type of element
            - a tuple of action tensors
            - a tuple of rewards tensors

        :param transitions: A list of `Transition`s
        :return: `(batch, actions, rewards)`
        """
        batch = Transition(*zip(*transitions))
        actions = tuple((map(lambda a: torch.tensor([[a]], device='cpu'), batch.action)))
        rewards = tuple((map(lambda r: torch.tensor([r], device='cpu'), batch.reward)))
        return batch, actions, rewards


class DecoderCompress(Decoder):
    def _decode_transition(self, transition: Transition) -> Transition:
        actor_id, step_number, png_state, action, png_next_state, reward, done = transition
        next_state, state = self._decompress_states(png_next_state, png_state)
        return Transition(actor_id, step_number, state, action, next_state, reward, done)

    def _decompress_states(self,
                           png_next_state: Union[List[Union[io.BytesIO, None]], Union[io.BytesIO, None]],
                           png_state: io.BytesIO) -> Tuple[torch.Tensor, torch.Tensor]:
        r"""
        Convert png image states stored as a `BytesIO` file to a `torch.Tensor`. On png_next_state, performs checking in
        case the state is `None`.

        :param png_next_state: png image stored in `BytesIO` or `None`
        :param png_state: png image stored in `BytesIO`
        :return: `(next_state, state)`
        """
        transform = transforms.ToTensor()
        next_state = None
        if isinstance(png_state, list):
            state = self._decode_stacked_frames(png_state)
            if png_next_state is not None:
                next_state = self._decode_stacked_frames(png_next_state)
        else:
            state = transform(Image.open(png_state)).to('cpu')
            if png_next_state is not None:
                next_state = transform(Image.open(png_next_state)).to('cpu')
        return next_state, state

    @staticmethod
    def _decode_stacked_frames(png_state: List[io.BytesIO]) -> torch.Tensor:
        """
        Convert a list of png files to a `torch.Tensor`, with a zeroth dimension of 1, and first dimension equal to the
        `len(png_state)`.

        :param png_state: A list of png file objects
        :return: A `torch.Tensor` with `size((1, len(png_state), height, width))`
        """
        transform = transforms.ToTensor()
        result = []
        for f in png_state:
            frame = transform(Image.open(f))
            result.append(frame.squeeze())
        return torch.stack(result).unsqueeze(0).to('cpu')


class Actor(Worker):
    r"""
    +-----+        +-------+
    |Actor|------->|Encoder|
    +-----+        +-------+
    """
    counter = 0  # count the number of actor instances

    def __init__(self,
                 model: nn.Module,
                 n_episodes: int,
                 render_mode: Union[str, bool],
                 memory_queue: mp.Queue,
                 replay_in_queue: mp.Queue,
                 pipe: ParamPipe,
                 global_args: argparse.Namespace,
                 log_queue: torch.multiprocessing.Queue,
                 actor_params: Dict[str, Union[int, float]],
                 image_dir: str = None):
        r"""
        Continually steps the environment and pushes experiences to replay memory

        :param pipe: `ParamPipe` object for communication with the learner
        :param n_episodes: Number of episodes over which to train or test
        :param render_mode: How and whether to visibly render states
        :param memory_queue: The queue that experiences are put in for encoding
        :param replay_in_queue: The queue of encoded experiences for storage
        :param global_args: The namespace returned bye the global argument parser
        :param log_queue: Queue used to pass logging information to a handler
        :param actor_params: dictionary of parameters used to determine actor behavior
        :param image_dir: required if render_mode is not `False`
        """
        self.pipe = pipe
        self.replay_in_queue = replay_in_queue
        self.memory_queue = memory_queue
        self.log_queue = log_queue
        self.env = dispatch_make_env(global_args)
        self.policy = deepcopy(model)
        self.render_mode = render_mode
        self.n_episodes = n_episodes
        self.image_dir = image_dir

        self.test_mode = global_args.test
        self._parse_options(**actor_params)

        self._set_device()
        self.policy = self.policy.to(self.device)

        self.id = self.counter
        type(self).counter += 1

        self.logger = None
        self.episode = 0
        self.total_steps = 0
        self.history = []

        self.main_proc = mp.Process(target=self._main, name=f"Actor-{self.id}")

    def _parse_options(self, eps_decay: float, eps_end: float, eps_start: float, **kwargs) -> None:
        r"""
        Assign actor attributes

        :param eps_decay: Epsilon decay rate. See `Actor._epsilon`
        :param eps_end: Minimum epsilon
        :param eps_start: Maximum epsilon
        :return:
        """
        self.eps_decay = eps_decay
        self.eps_end = eps_end
        self.eps_start = eps_start

    def _set_device(self) -> None:
        r"""
        Set the device to use for inference. Use the second GPU if there is an extra one
        """
        if torch.cuda.device_count() > 1:
            self.device = 'cuda:1'
        else:
            self.device = 'cpu'

    def __del__(self):
        self._terminate()

    def _terminate(self) -> None:
        r"""
        Terminate and join running processes
        """
        if self.main_proc.pid is not None:
            self.main_proc.terminate()
            self.main_proc.join()

    def join(self) -> None:
        r"""
        Join the main actor process.
        """
        self.main_proc.join()

    def start(self) -> None:
        r"""
        Start worker processes and threads
        """
        self.main_proc.start()

    def _main(self):
        r"""
        Main worker process
        """
        encoder = Encoder(self.log_queue, self.replay_in_queue, self.memory_queue, self.id, daemon=True)
        encoder.start()

        self._set_num_threads(1)
        self.logger = get_logger_from_process(self.log_queue)
        self.logger.info(f"Actor-{self.id} started on device {self.device}")

        self._main_loop()
        self.memory_queue.put(None)  # signal encoder queue to terminate
        self.env.close()
        self._finish_rendering()
        encoder.join()
        self.logger.info(f"Actor-{self.id} done")

    def _main_loop(self):
        for self.episode in range(1, self.n_episodes + 1):
            self._run_episode()
            self.logger.debug(f"Actor-{self.id}, episode {self.episode} complete")
            self._log_episode()

    def _set_num_threads(self, n_threads: int) -> None:
        r"""
        Limits the number of threads that can be used by Pytorch if the device is set to cpu.

        :param n_threads: Maximum number of threads that may be used
        """
        if self.device == 'cpu':
            torch.set_num_threads(n_threads)

    def _update_params(self) -> None:
        r"""
        Request a parameter update from the learner
        """
        self.pipe.event.set()
        wait_event_not_set(self.pipe.event, timeout=None)
        params = self.pipe.conn_in.recv()
        self.policy.load_state_dict(params)
        self.logger.debug(f"Actor-{self.id} params updated")

    def _run_episode(self):
        r"""
        Run the agent for a full episode
        """
        obs = self.env.reset()
        state = get_state(obs, self.device)
        assert state.cpu.size() == (1, 4, 84, 84), self.logger.error(f"state is unexpected size: {state.cpu.size()}")
        total_reward = 0.0
        for steps in count():
            done, reward, state = self._run_step(state)
            total_reward += reward
            if self.total_steps % ACTOR_UPDATE_INTERVAL == 0:
                self._update_params()
            if done or steps >= MAX_STEPS_PER_EPISODE:
                break
        # noinspection PyUnboundLocalVariable
        self.history.append(HistoryElement(steps, total_reward))

    def _run_step(self, state: State) -> Tuple[bool, Union[int, float], State]:
        r"""
        Run the agent for a step. `state` is the previous environment state, used to determine the next action.

        :param state: `torch.Tensor`
        :return: (done, reward, next_state)
        """
        self.total_steps += 1

        action = self._select_action(state.cuda)
        del state.cuda

        self._dispatch_render()
        obs, reward, done, info = self.env.step(action)
        if not done:
            next_state = get_state(obs, self.device)
        else:
            next_state = State(None)
        if not self.test_mode:
            self.memory_queue.put(
                Transition(self.id, self.total_steps, state.cpu, action, next_state.cpu, reward, done)
            )
            # if self.memory_queue.full():
            #     self.logger.debug(f'memory_queue FULL')
        return done, reward, next_state

    def _select_action(self, state: torch.Tensor) -> int:
        r"""
        Select an action based on the current state and current exploration method

        :param state: Current environment state
        :return: action
        """
        if random.random() > self._epsilon:
            with torch.no_grad():
                return self.policy(state).max(1)[1].item()
        else:
            return random.randrange(N_ACTIONS)

    @property
    def _epsilon(self) -> float:
        r"""
        The probability of selecting a random action in epsilon-greedy exploration with episode decay.

            .. math::
                \epsilon_{end} + (\epsilon_{start} - \epsilon_{end}) * e^{- \frac{episode}{\epsilon_{decay}}}

        :return: probability
        """
        return self.eps_end + (self.eps_start - self.eps_end) * math.exp(-1. * self.episode / self.eps_decay)

    def _log_episode(self) -> None:
        r"""
        Log the results of the last episode
        """
        self.logger.info(f'Actor: {self.id:<3}\t'
                         f'Total steps: {self.total_steps:<9}\t'
                         f'Episode: {self.episode:<5}\t'
                         f'Reward: {int(self.history[-1].total_reward)}\t'
                         f'Steps: {self.history[-1].n_steps}')

    def _dispatch_render(self) -> None:
        r"""
        Render if `render_mode` is set
        """
        if self.render_mode:
            self.env.render(mode=self.render_mode, save_dir=self.image_dir)
            time.sleep(0.02)

    def _finish_rendering(self):
        r"""
        If `render_mode` set to 'png', convert stored images to a video.
        """
        # todo: test this functionality, and also that of storing the png images
        if self.render_mode == 'png':
            convert_images_to_video(image_dir=self.image_dir, save_dir=os.path.dirname(self.image_dir))
            shutil.rmtree(self.image_dir)


class ActorTest(Actor):
    """
    Not a true subclass of Actor. Runs blocking in a single process.
    """

    # noinspection PyMissingConstructor
    def __init__(self,
                 model: nn.Module,
                 n_episodes: int,
                 render_mode: Union[str, bool],
                 global_args: argparse.Namespace,
                 actor_params: Dict[str, Union[int, float]],
                 logger: logging.Logger,
                 image_dir: str = None):
        r"""
        Continually steps the environment and pushes experiences to replay memory

        :param n_episodes: Number of episodes over which to train or test
        :param render_mode: How and whether to visibly render states
        :param global_args: The namespace returned bye the global argument parser
        :param logger: Main process logger
        :param actor_params: dictionary of parameters used to determine actor behavior
        :param image_dir: required if render_mode is not `False`
        """
        self.logger = logger
        self.env = dispatch_make_env(global_args)
        self.policy = deepcopy(model)
        self.render_mode = render_mode
        self.n_episodes = n_episodes
        self.image_dir = image_dir

        self.test_mode = global_args.test
        self._parse_options(**actor_params)

        self._set_device()
        self.policy = self.policy.to(self.device)

        self.id = self.counter
        type(self).counter += 1

        self.episode = 0
        self.total_steps = 0
        self.history = []

        self.main_proc = mp.Process(target=self._main, name=f"Actor-{self.id}")

    def __del__(self):
        pass

    def _main(self):
        raise NotImplementedError

    def _terminate(self):
        raise NotImplementedError

    def start(self) -> None:
        self._main_loop()
        self.env.close()
        self._finish_rendering()


class Encoder(Worker):
    def __init__(self, log_queue: mp.Queue, replay_in_queue: mp.Queue, memory_queue: mp.Queue, num: int, daemon=True):
        self.log_queue = log_queue
        self.replay_in_queue = replay_in_queue
        self.memory_queue = memory_queue

        self.proc = mp.Process(target=self._main, name=f"Encoder-{num}", daemon=daemon)

    def __del__(self):
        self._terminate()

    def _parse_options(self, **kwargs):
        pass

    def _set_device(self):
        pass

    def _terminate(self):
        self.proc.terminate()
        self.proc.join()

    def start(self):
        self.proc.start()

    def join(self):
        self.proc.join()

    def _main(self):
        r"""
        Encoder worker to be run alongside Actors
        """
        transition: Transition

        self.logger = get_logger_from_process(self.log_queue)
        self.logger.debug("Memory encoder process started")
        while True:
            transition = self.memory_queue.get()
            if transition is None:  # The actor is done
                break

            actor_id, step_number, state, action, next_state, reward, done = transition
            del transition

            # if self.memory_queue.empty():
            #     self.logger.debug(f'memory_queue EMPTY')

            self._check_inputs(action, next_state, reward, state)
            next_state, state = self._process_states(next_state, state)

            self.replay_in_queue.put(
                self._get_transition(action, actor_id, done, next_state, reward, state, step_number)
            )

            # if self.replay_in_queue.full():
            #     self.logger.debug(f'replay_in_queue FULL')

    @staticmethod
    def _process_states(next_state, state) -> Tuple[np.ndarray, np.ndarray]:
        """
        Squeeze and convert to numpy
        """
        state = state.squeeze().numpy()
        if next_state is not None:
            next_state = next_state.squeeze().numpy()
        return next_state, state

    def _check_inputs(self, action, next_state, reward, state):
        """
        Ensure inputs are the expected types
        """
        assert isinstance(state, torch.Tensor), self.logger.error(f"state must be a Tensor, not {type(state)}")
        assert isinstance(next_state, (torch.Tensor, type(None))), \
            self.logger.error(f"next_state must be a Tensor or None, not{type(next_state)}")
        assert isinstance(action, int), self.logger.error(f"action must be an integer, not {type(action)}")
        assert isinstance(reward, (int, float)), self.logger.error(f"reward must be a float, not {type(reward)}")

    def _get_transition(self, action, actor_id, done, next_state, reward, state, step_number) -> Transition:
        """
        Return a transition object. Override in a subclass to do work on any of the parameters before storage.
        """
        return Transition(actor_id, step_number, state, action, next_state, reward, done)


class EncoderCompress(Encoder):
    def _get_transition(self, action, actor_id, done, next_state, reward, state, step_number) -> Transition:
        """
        Compress states as PNG images before storage.
        """
        png_next_state, png_state = self._compress_states(next_state, state)
        return Transition(actor_id, step_number, png_state, action, png_next_state, reward, done)

    def _compress_states(self, next_state: np.ndarray, state: np.ndarray) -> Tuple[Union[io.BytesIO, None], io.BytesIO]:
        r"""
        Convert `state` and `next_state` into png image files

        :param next_state: a numpy array or None
        :param state: a numpy array
        :return: `(png_next_state, png_state)`
        """
        png_next_state = None
        if state.ndim == 2:
            png_state = io.BytesIO()
            png_next_state = io.BytesIO()
            Image.fromarray(state).save(png_state, format='png')
            if next_state is not None:
                Image.fromarray(next_state).save(png_next_state, format='png')
        else:
            png_state = self._encode_stacked_frames(state)
            if next_state is not None:
                png_next_state = self._encode_stacked_frames(next_state)
        return png_next_state, png_state

    @staticmethod
    def _encode_stacked_frames(state: np.ndarray) -> List[io.BytesIO]:
        r"""
        Return a list of png image files for each frame along the zeroth dimension of `state`

        :param state: a numpy array
        :return: a list of png files
        """
        result = []
        for frame in state:
            f = io.BytesIO()
            Image.fromarray(frame).save(f, format='png')
            result.append(f)
        return result


def wait_event_not_set(event: mp.Event, timeout: Union[None, float] = None):
    r"""
    Blocks until the event is *not* set. Raises TimeoutError if the timeout is reached.

    :param event: multiprocessing.Event to wait for
    :param timeout: timeout (s)
    """
    if timeout is None:
        timeout = math.inf

    start_time = time.time()
    elapsed = 0
    while event.is_set() and elapsed < timeout:
        time.sleep(0.01)
        elapsed = time.time() - start_time

    if elapsed >= timeout:
        raise TimeoutError


<<<<<<< HEAD
=======
class Replay(Worker):
    r"""
                     +-------------+
    process          |    _main    |
                     +-------------+
                     /            \
                    /              \
    subprocess  _push_worker   _sample_worker
    """

    def __init__(self,
                 replay_in_queue: mp.Queue,
                 replay_out_queue: mp.Queue,
                 log_queue: mp.Queue,
                 params: Dict[str, Union[int, float]],
                 mode='default'):
        r"""
        Stores and samples the replay memory.

        :param replay_in_queue: The queue used to retrieve samples
        :param replay_out_queue: The queue used to push samples
        :param params: parameters controlling the replay memory behavior (length, etc.)
        :param mode: {'default', 'episodic'}
        """
        # todo: implement episodic replay for use with LSTM
        if mode != 'default':
            raise NotImplementedError("Only default mode is currently implemented")

        self._parse_options(**params)

        assert self.initial_memory <= self.memory_maxlen, \
            "Initial replay memory set lower than total replay memory"

        self.replay_in_queue = replay_in_queue
        self.replay_out_queue = replay_out_queue
        self.log_queue = log_queue
        self.mode = mode

        self.buffer_in = []
        self.memory = Memory(self.memory_maxlen)
        self.memory_length = mp.Value('i', 0)
        self.sample_count = 0

        self.logger = None
        self.memory_full_event = mp.Event()
        self._main_proc = mp.Process(target=self._main, name="ReplaySample")

    def __del__(self):
        self._terminate()

    def _parse_options(self, memory_size, batch_size, initial_memory):
        self.memory_maxlen = memory_size
        self.initial_memory = initial_memory
        self.batch_size = batch_size

    def _set_device(self):
        raise NotImplementedError

    def _terminate(self):
        r"""
        Main thread
        """
        self._main_proc.terminate()
        self._main_proc.join()

    def start(self):
        r"""
        Main thread
        """
        self._main_proc.start()

    def _main(self):
        r"""
        Launch push thread and run push worker in the main thread.
        """
        push_proc = mp.Process(target=self._push_worker, daemon=True, name="ReplayPush")
        push_proc.start()

        self.logger = get_logger_from_process(self.log_queue)
        self.logger.debug("Replay process started")

        self._sample_worker()

    def _push_worker(self) -> None:
        r"""
        Pushes from replay_in_queue to `memory`
        """
        self.logger = get_logger_from_process(self.log_queue)
        self.logger.debug("Replay memory push worker started")

        buffer_len = 1000
        while True:
            sample = self.replay_in_queue.get()
            if sample is None:
                break
            # if self.replay_in_queue.empty():
            #     self.logger.debug(f'replay_in_queue EMPTY')

            self.buffer_in.append(sample)
            if len(self.buffer_in) >= buffer_len:
                index = self.sample_count % self.memory_maxlen
                self.memory[index: index + buffer_len] = self.buffer_in

                self.sample_count += buffer_len
                if not self.memory_full_event.is_set() and self.sample_count >= self.initial_memory:
                    self.memory_full_event.set()
                self.buffer_in = []

    def _sample_worker(self) -> None:
        r"""
        Generates samples from memory of length `batch_size` and pushes to `replay_out_queue`
        """
        self.logger.debug("Replay memory sample worker started")
        self._wait_for_full_memory()
        self.logger.info("Memory full, start sampling")

        while True:
            batch = random.choices(self.memory, k=self.batch_size)
            self.replay_out_queue.put(batch)
            if self.replay_out_queue.full():
                self.logger.debug(f'replay_out_queue FULL')

    def _wait_for_full_memory(self) -> None:
        """
        Blocks until the memory length surpasses `initial_memory`
        """
        while not self.memory_full_event.is_set():
            time.sleep(1)


>>>>>>> 8e978a9a
def display_state(state: torch.Tensor) -> None:
    r"""
    Displays the passed state using matplotlib

    :param state: torch.Tensor
    """
    np_state = state.numpy().squeeze()
    fig, axs = plt.subplots(1, len(np_state), figsize=(20, 5))
    for img, ax in zip(np_state, axs):
        ax.imshow(img, cmap='gray')
    fig.show()


def dispatch_make_env(args):
    r"""
    Make a new pong environment

    :param args: The namespace returned by argparse
    """
    env = gym.make(
        "gym_dynamic_pong:dynamic-pong-v1",
        max_score=20,
        width=args.width,
        height=args.height,
        default_speed=args.ball,
        snell_speed=args.snell,
        snell_width=args.snell_width,
        snell_change=args.snell_change,
        snell_visible=args.snell_visible,
        refract=not args.no_refraction,
        uniform_speed=args.uniform_speed,
        our_paddle_speed=args.paddle_speed,
        their_paddle_speed=args.paddle_speed,
        our_paddle_height=args.paddle_length,
        their_paddle_height=args.paddle_length,
        our_paddle_angle=math.radians(args.paddle_angle),
        their_paddle_angle=math.radians(args.paddle_angle),
        their_update_probability=args.update_prob,
        ball_size=args.ball_size,
        ball_has_volume=args.ball_volume,
        state_type=args.state,
    )

    if args.network == 'lstm':
        env = make_env(env, stack_frames=False, episodic_life=True, clip_rewards=True, max_and_skip=False)
    else:
        env = make_env(env, stack_frames=True, episodic_life=True, clip_rewards=True, max_and_skip=True)
    return env


def initialize_model(architecture: str) -> nn.Module:
    r"""
    Return model based on the chosen architecture.

    :param architecture: model selector string
    :return: Selected model object
    """
    model_lookup = {'dqn': DQN,
                    'soft_dqn': softDQN,
                    'dueling_dqn': DuelingDQN,
                    'lstm': DRQN,
                    'distributional_dqn': DistributionalDQN}
    return model_lookup[architecture](n_actions=N_ACTIONS)  # Allow users of the model to put it on the desired device


def get_parser() -> argparse.ArgumentParser:
    """
    Generate command line argument parser

    :return: parser
    """
    parser = argparse.ArgumentParser(description='Dynamic Pong RL')

    '''environment args'''
    env_args = parser.add_argument_group('Environment', "Environment controls")
    env_args.add_argument('--width', default=160, type=int,
                          help='canvas width (default: 160)')
    env_args.add_argument('--height', default=160, type=int,
                          help='canvas height (default: 160)')
    env_args.add_argument('--ball', default=1.0, type=float,
                          help='ball speed (default: 1.0)')
    env_args.add_argument('--ball-size', dest='ball_size', default=2.0, type=float,
                          help='ball size (default: 2.0)')
    env_args.add_argument('--ball-volume', dest='ball_volume', action='store_true', default=False,
                          help='If set, the ball interacts as if it has volume')
    env_args.add_argument('--snell', default=1.0, type=float,
                          help='snell speed (default: 1.0)')
    env_args.add_argument('--no-refraction', dest='no_refraction', default=False, action='store_true',
                          help='set to disable refraction')
    env_args.add_argument('--uniform-speed', dest='uniform_speed', default=False, action='store_true',
                          help='set to disable a different ball speed in the Snell layer')
    env_args.add_argument('--snell-width', dest='snell_width', default=80.0, type=float,
                          help='snell speed (default: 80.0)')
    env_args.add_argument('--snell-change', dest='snell_change', default=0, type=float,
                          help='Standard deviation of the speed change per step (default: 0)')
    env_args.add_argument('--snell-visible', dest='snell_visible', default='none', type=str,
                          choices=['human', 'machine', 'none'],
                          help="Determine whether snell is visible to when rendering ('render') or to the agent and "
                               "when rendering ('machine')")
    env_args.add_argument('--paddle-speed', default=1.0, type=float,
                          help='paddle speed (default: 1.0)')
    env_args.add_argument('--paddle-angle', default=70, type=float,
                          help='Maximum angle the ball can leave the paddle (default: 70deg)')
    env_args.add_argument('--paddle-length', default=20, type=float,
                          help='paddle length (default: 20)')
    env_args.add_argument('--update-prob', dest='update_prob', default=0.4, type=float,
                          help='Probability that the opponent moves in the direction of the ball (default: 0.4)')
    env_args.add_argument('--state', default='binary', type=str, choices=['binary', 'color'],
                          help='state representation (default: binary)')

    '''RL args'''
    rl_args = parser.add_argument_group("Model", "Reinforcement learning model parameters")
    rl_args.add_argument('--learning-rate', default=1e-4, type=float,
                         help='learning rate (default: 1e-4)')
    rl_args.add_argument('--network', default='dqn',
                         choices=['dqn', 'soft_dqn', 'dueling_dqn', 'resnet18', 'resnet10', 'resnet12',
                                  'resnet14', 'lstm', 'distribution_dqn'],
                         help='choose a network architecture (default: dqn)')
    rl_args.add_argument('--double', default=False, action='store_true',
                         help='switch for double dqn (default: False)')
    rl_args.add_argument('--pretrain', default=False, action='store_true',
                         help='switch for pretrained network (default: False)')
    rl_args.add_argument('--test', default=False, action='store_true',
                         help='Run the model without training')
    rl_args.add_argument('--render', default=False, type=str, choices=['human', 'png'],
                         help="Rendering mode. Omit if no rendering is desired.")
    rl_args.add_argument('--epsdecay', default=1000, type=int,
                         help="_epsilon decay (default: 1000)")
    rl_args.add_argument('--steps-decay', dest='steps_decay', default=False, action='store_true',
                         help="switch to use default step decay")
    rl_args.add_argument('--episodes', dest='episodes', default=4000, type=int,
                         help='Number of episodes to train for (default: 4000)')
    rl_args.add_argument('--replay', default=100_000, type=int,
                         help="change the replay mem size (default: 100,000)")
    rl_args.add_argument('--priority', default=False, action='store_true',
                         help='switch for prioritized replay (default: False)')
    rl_args.add_argument('--rank-based', dest='rank_based', default=False, action='store_true',
                         help='switch for rank-based prioritized replay (omit if proportional)')
    rl_args.add_argument('--batch-size', dest='batch_size', default=512, type=int,
                         help="network training batch size or sequence length for recurrent networks")
    rl_args.add_argument('--compress', dest='compress_state', action='store_true', default=False,
                         help="If set, store states compressed as png images. Add one CPU if set")
    rl_args.add_argument('--actors', dest='n_actors', type=int, default=1,
                         help="Number of actors to use. 3 + n_actors CPUs required")

    '''resume args'''
    resume_args = parser.add_argument_group("Resume", "Store experiments / Resume training")
    resume_args.add_argument('--resume', dest='resume', action='store_true',
                             help='Resume training switch. (omit to start from scratch)')
    resume_args.add_argument('--checkpoint', default='dqn.torch',
                             help='Checkpoint to load if resuming (default: dqn.torch)')
    resume_args.add_argument('--history', default='history.p',
                             help='History to load if resuming (default: history.p)')
    resume_args.add_argument('--store-dir', dest='store_dir',
                             default=os.path.join('..', 'experiments', time.strftime("%Y-%m-%d %H.%M.%S")),
                             help='Path to directory to store experiment results (default: ./experiments/<timestamp>/')

    '''debug args'''
    debug_args = parser.add_argument_group("Debug")
    debug_args.add_argument('--debug', action='store_true', help='Debug mode')
    return parser


def create_storage_dir(directory: str) -> None:
    r"""
    Create directory `dir` if it does not exist
    """
    if not os.path.exists(directory):
        os.makedirs(directory)


def load_checkpoint(path: str, model) -> None:
    """
    Load policy net and target_net state from file
    
    :param path: path to the checkpoint 
    :param model: policy model object
    """
    checkpoint = torch.load(path, map_location='cpu')
    model.load_state_dict(checkpoint['policy_state'])


def main() -> None:
    """
    Code here is called in the main process, but not by subprocesses.
    """
    parser = get_parser()
    args = parser.parse_args()
    create_storage_dir(args.store_dir)

    logger, log_queue = get_logger(args.store_dir)
    logger.info(get_args_status_string(parser, args))
    logger.info(f'Device: {DEVICE}')

    if args.test:
        test(args, logger)
    else:
        train(args, logger, log_queue)


def test(args, logger):
    actor_params = {
        'test_mode': True,
        'architecture': args.network,
        'steps_decay': args.steps_decay,
        'eps_decay': args.epsdecay,
        'eps_end': 0.02,
        'eps_start': 1,
    }

    model = initialize_model(args.network)
    load_checkpoint(args.checkpoint, model)

    actor = ActorTest(model=model,
                      n_episodes=args.episodes,
                      render_mode=args.render,
                      global_args=args,
                      logger=logger,
                      actor_params=actor_params)

    actor.start()

    try:
        actor.join()
        logger.info("All actors finished")
    except KeyboardInterrupt:
        del actor


def train(args, logger, log_queue):
    learning_params = {
        'batch_size': args.batch_size,
        'gamma': 0.99,
        'learning_rate': args.learning_rate,
        'prioritized': args.priority,
        'double': args.double,
        'architecture': args.network,
    }

    # todo: subclass actor to implement steps_decay
    if args.steps_decay:
        raise NotImplementedError("steps_decay is not yet implemented")

    actor_params = {
        'test_mode': False,
        'architecture': args.network,
        'steps_decay': args.steps_decay,
        'eps_decay': args.epsdecay,
        'eps_end': 0.02,
        'eps_start': 1,
    }

    replay_params = {
        'memory_size': args.replay,
        'initial_memory': args.replay,  # Wait for the memory buffer to fill before training
        'batch_size': args.batch_size
    }

    # Get shared objects
    model = initialize_model(args.network)
    memory_queue, replay_in_queue, replay_out_queue, sample_queue, pipes = get_communication_objects(args.n_actors)

    # Create subprocesses
    actors = []
    for p in pipes:
        a = Actor(model=model,
                  n_episodes=args.episodes,
                  render_mode=args.render,
                  memory_queue=memory_queue,
                  replay_in_queue=replay_in_queue,
                  pipe=p,
                  global_args=args,
                  log_queue=log_queue,
                  actor_params=actor_params)
        actors.append(a)

    learner = Learner(optimizer=optim.Adam, model=model, replay_out_queue=replay_out_queue, sample_queue=sample_queue,
                      pipes=pipes, checkpoint_path=os.path.join(args.store_dir, 'dqn.torch'), log_queue=log_queue,
                      learning_params=learning_params)
    replay = Replay(replay_in_queue, replay_out_queue, log_queue, replay_params)

    # Start subprocesses
    run_all(actors, 'start')
    replay.start()
    learner.start()

    try:
        # Join subprocess. actor is the only one that is not infinite.
        run_all(actors, 'join')
        logger.info("All actors finished")
    except KeyboardInterrupt:
        run_all(actors, '__del__')
    finally:
        del replay
        del learner


def run_all(actors: Iterable[Actor], method: str, *args, **kwargs) -> None:
    r"""
    Executes `method` for all actors in `actors`. Equivalent to
    ```
    for a in actors:
        a.method(*args, **kwargs)
    ```

    :param actors: Iterable of actor objects
    :param method: Actor.method to execute
    :param args:
    :param kwargs:
    """
    for a in actors:
        a.__getattribute__(method)(*args, **kwargs)


def get_communication_objects(n_pipes: int) -> Tuple[mp.Queue, mp.Queue, mp.Queue, mp.Queue, List[ParamPipe]]:
    r"""
    Return the various queues and pipes used to communicate between processes

    :param n_pipes: Number of ParamPipes. Should equal the number of actors.
    :return: (memory_queue, replay_in_queue, replay_out_queue, sample_queue, pipes)
    """
    memory_queue = mp.Queue(maxsize=1_000)
    replay_in_queue = mp.Queue(maxsize=1_000)
    replay_out_queue = mp.Queue(maxsize=1_000)
    sample_queue = mp.Queue(maxsize=1_000)

    pipes = [ParamPipe() for _ in range(n_pipes)]
    return memory_queue, replay_in_queue, replay_out_queue, sample_queue, pipes


if __name__ == '__main__':
    mp.set_start_method('forkserver')  # CUDA is incompatible with 'fork'
    main()<|MERGE_RESOLUTION|>--- conflicted
+++ resolved
@@ -42,8 +42,6 @@
 from matplotlib import pyplot as plt
 from torchvision import transforms
 
-from underwater_rl.utils import Transition, HistoryElement
-
 sys.path.append(os.path.dirname(__file__))
 if not ('linux' in sys.platform):
     raise Warning(f"{sys.platform} is not supported")
@@ -69,144 +67,6 @@
 
 DEVICE = torch.device("cuda" if torch.cuda.is_available() else "cpu")  # sets device for model and PyTorch tensors
 
-<<<<<<< HEAD
-=======
-# Utility classes
-Transition = namedtuple('Transition', ('actor_id', 'step_number', 'state', 'action', 'next_state', 'reward', 'done'))
-HistoryElement = namedtuple('HistoryElement', ('n_steps', 'total_reward'))
-
-
-class Memory:
-    """
-    A shared memory utility class
-    """
-    int_size = 4
-    array_dtype = 'uint8'
-    array_bytes = 4 * 84 * 84
-    array_shape = (4, 84, 84)
-    stride = 2 * array_bytes + 4 * int_size + 1
-    _offset = 0
-
-    def __init__(self, length: int):
-        # n_bytes:
-        #   2 4x84x84 uint8 arrays
-        #   4 32-bit (4-byte) numbers
-        #   1 bool (1-byte)
-        self._length = length
-        self._shared_memory = SharedMemory(create=True, size=self.stride * length)
-
-        _n_locks = 10_000
-        self._locks = [mp.Lock() for _ in range(_n_locks)]
-        self._lock_length = length // _n_locks
-
-    def __del__(self):
-        self._shared_memory.unlink()
-
-    @property
-    def _buf(self):
-        return self._shared_memory.buf
-
-    def __len__(self):
-        return self._length
-
-    def __getitem__(self, index: Union[slice, int]):
-        if isinstance(index, int):
-            return self._get_item(index)
-        elif isinstance(index, slice):
-            return self._get_slice(index)
-        else:
-            raise IndexError
-
-    def _get_slice(self, slice_: slice):
-        if slice_.stop > self._length:
-            raise IndexError
-        return [self._get_item(i % self._length) for i in range(slice_.start, slice_.stop, slice_.step)]
-
-    # todo: use __get_slice__ and __set_slice__
-    def _get_item(self, index):
-        if index < 0 or index > self._length:
-            raise IndexError(f"index {index} out of bounds")
-
-        with self._locks[index // self._lock_length]:
-            self._offset = index * self.stride
-
-            actor_id = int.from_bytes(self._get(self.int_size), 'big')
-            step_number = int.from_bytes(self._get(self.int_size), 'big')
-            state = np.frombuffer(self._get(self.array_bytes), dtype='uint8').reshape(self.array_shape)
-            action = int.from_bytes(self._get(self.int_size), 'big')
-            next_state = np.frombuffer(self._get(self.array_bytes), dtype='uint8').reshape(self.array_shape)
-            reward = int.from_bytes(self._get(self.int_size), 'big', signed=True)
-            done = int.from_bytes(self._get(1), 'big')
-            if done:
-                next_state = None
-            return Transition(actor_id, step_number, state, action, next_state, reward, done)
-
-    def _get(self, n_bytes: int) -> memoryview:
-        """
-        Get item at `_offset` and move forward `n_bytes`
-
-        :param n_bytes: Number of bytes to retrieve from memory
-        :return: bytearray
-        """
-        item = self._buf[self._offset: self._offset + n_bytes]
-        self._offset += n_bytes
-        return item
-
-    def __setitem__(self, index: Union[int, slice], transition: Union[List[Transition], Transition]):
-        """
-        Store `transition` in shared memory
-
-        :param index: Index of the memory location to store
-        :param transition: a `Transition`
-        """
-        if isinstance(index, int):
-            assert isinstance(transition, Transition)
-            self._set_item(index, transition)
-        elif isinstance(index, slice):
-            assert isinstance(transition, List)
-            self._set_slice(index, transition)
-        else:
-            raise IndexError
-
-    def _set_slice(self, slice_: slice, transitions: List[Transition]):
-        step = slice_.step if slice_.step is not None else 1
-        for i, t in zip(range(slice_.start, slice_.stop, step), transitions):
-            self._set_item(i % self._length, t)
-
-    def _set_item(self, index, transition):
-        if index < 0 or index > self._length:
-            raise IndexError(f"index {index} out of bounds")
-
-        with self._locks[index // self._lock_length]:
-            self._offset = index * self.stride
-
-            # 'actor_id', 'step_number', 'state', 'action', 'next_state', 'reward', 'done'
-            self._set(transition.actor_id.to_bytes(self.int_size, 'big'))
-            self._set(transition.step_number.to_bytes(self.int_size, 'big'))
-            self._set(transition.state.tobytes())
-            self._set(transition.action.to_bytes(self.int_size, 'big'))
-            if transition.next_state is not None:
-                self._set(transition.next_state.tobytes())
-            else:
-                self._offset += self.array_bytes
-            self._set(int(transition.reward).to_bytes(self.int_size, 'big', signed=True))
-            self._set(transition.done.to_bytes(1, 'big'))
-
-    def _set(self, bytearray_: Union[bytearray, bytes]):
-        """
-        update `_buf` and move `_offset`
-
-        :param bytearray_: a bytearray
-        """
-        len_ = len(bytearray_)
-        self._buf[self._offset: self._offset + len_] = bytearray_
-        self._offset = self._offset + len_
-
-    def __iter__(self):
-        for i in range(self._length):
-            yield self[i]
-
->>>>>>> 8e978a9a
 
 class ProcessedBatch:
     def __init__(self,
@@ -945,8 +805,8 @@
             self.memory_queue.put(
                 Transition(self.id, self.total_steps, state.cpu, action, next_state.cpu, reward, done)
             )
-            # if self.memory_queue.full():
-            #     self.logger.debug(f'memory_queue FULL')
+            if self.memory_queue.full():
+                self.logger.debug(f'memory_queue FULL')
         return done, reward, next_state
 
     def _select_action(self, state: torch.Tensor) -> int:
@@ -1106,8 +966,8 @@
             actor_id, step_number, state, action, next_state, reward, done = transition
             del transition
 
-            # if self.memory_queue.empty():
-            #     self.logger.debug(f'memory_queue EMPTY')
+            if self.memory_queue.empty():
+                self.logger.debug(f'memory_queue EMPTY')
 
             self._check_inputs(action, next_state, reward, state)
             next_state, state = self._process_states(next_state, state)
@@ -1116,8 +976,8 @@
                 self._get_transition(action, actor_id, done, next_state, reward, state, step_number)
             )
 
-            # if self.replay_in_queue.full():
-            #     self.logger.debug(f'replay_in_queue FULL')
+            if self.replay_in_queue.full():
+                self.logger.debug(f'replay_in_queue FULL')
 
     @staticmethod
     def _process_states(next_state, state) -> Tuple[np.ndarray, np.ndarray]:
@@ -1211,139 +1071,6 @@
         raise TimeoutError
 
 
-<<<<<<< HEAD
-=======
-class Replay(Worker):
-    r"""
-                     +-------------+
-    process          |    _main    |
-                     +-------------+
-                     /            \
-                    /              \
-    subprocess  _push_worker   _sample_worker
-    """
-
-    def __init__(self,
-                 replay_in_queue: mp.Queue,
-                 replay_out_queue: mp.Queue,
-                 log_queue: mp.Queue,
-                 params: Dict[str, Union[int, float]],
-                 mode='default'):
-        r"""
-        Stores and samples the replay memory.
-
-        :param replay_in_queue: The queue used to retrieve samples
-        :param replay_out_queue: The queue used to push samples
-        :param params: parameters controlling the replay memory behavior (length, etc.)
-        :param mode: {'default', 'episodic'}
-        """
-        # todo: implement episodic replay for use with LSTM
-        if mode != 'default':
-            raise NotImplementedError("Only default mode is currently implemented")
-
-        self._parse_options(**params)
-
-        assert self.initial_memory <= self.memory_maxlen, \
-            "Initial replay memory set lower than total replay memory"
-
-        self.replay_in_queue = replay_in_queue
-        self.replay_out_queue = replay_out_queue
-        self.log_queue = log_queue
-        self.mode = mode
-
-        self.buffer_in = []
-        self.memory = Memory(self.memory_maxlen)
-        self.memory_length = mp.Value('i', 0)
-        self.sample_count = 0
-
-        self.logger = None
-        self.memory_full_event = mp.Event()
-        self._main_proc = mp.Process(target=self._main, name="ReplaySample")
-
-    def __del__(self):
-        self._terminate()
-
-    def _parse_options(self, memory_size, batch_size, initial_memory):
-        self.memory_maxlen = memory_size
-        self.initial_memory = initial_memory
-        self.batch_size = batch_size
-
-    def _set_device(self):
-        raise NotImplementedError
-
-    def _terminate(self):
-        r"""
-        Main thread
-        """
-        self._main_proc.terminate()
-        self._main_proc.join()
-
-    def start(self):
-        r"""
-        Main thread
-        """
-        self._main_proc.start()
-
-    def _main(self):
-        r"""
-        Launch push thread and run push worker in the main thread.
-        """
-        push_proc = mp.Process(target=self._push_worker, daemon=True, name="ReplayPush")
-        push_proc.start()
-
-        self.logger = get_logger_from_process(self.log_queue)
-        self.logger.debug("Replay process started")
-
-        self._sample_worker()
-
-    def _push_worker(self) -> None:
-        r"""
-        Pushes from replay_in_queue to `memory`
-        """
-        self.logger = get_logger_from_process(self.log_queue)
-        self.logger.debug("Replay memory push worker started")
-
-        buffer_len = 1000
-        while True:
-            sample = self.replay_in_queue.get()
-            if sample is None:
-                break
-            # if self.replay_in_queue.empty():
-            #     self.logger.debug(f'replay_in_queue EMPTY')
-
-            self.buffer_in.append(sample)
-            if len(self.buffer_in) >= buffer_len:
-                index = self.sample_count % self.memory_maxlen
-                self.memory[index: index + buffer_len] = self.buffer_in
-
-                self.sample_count += buffer_len
-                if not self.memory_full_event.is_set() and self.sample_count >= self.initial_memory:
-                    self.memory_full_event.set()
-                self.buffer_in = []
-
-    def _sample_worker(self) -> None:
-        r"""
-        Generates samples from memory of length `batch_size` and pushes to `replay_out_queue`
-        """
-        self.logger.debug("Replay memory sample worker started")
-        self._wait_for_full_memory()
-        self.logger.info("Memory full, start sampling")
-
-        while True:
-            batch = random.choices(self.memory, k=self.batch_size)
-            self.replay_out_queue.put(batch)
-            if self.replay_out_queue.full():
-                self.logger.debug(f'replay_out_queue FULL')
-
-    def _wait_for_full_memory(self) -> None:
-        """
-        Blocks until the memory length surpasses `initial_memory`
-        """
-        while not self.memory_full_event.is_set():
-            time.sleep(1)
-
-
->>>>>>> 8e978a9a
 def display_state(state: torch.Tensor) -> None:
     r"""
     Displays the passed state using matplotlib
@@ -1667,8 +1394,8 @@
     """
     memory_queue = mp.Queue(maxsize=1_000)
     replay_in_queue = mp.Queue(maxsize=1_000)
-    replay_out_queue = mp.Queue(maxsize=1_000)
-    sample_queue = mp.Queue(maxsize=1_000)
+    replay_out_queue = mp.Queue(maxsize=100)
+    sample_queue = mp.Queue(maxsize=20)
 
     pipes = [ParamPipe() for _ in range(n_pipes)]
     return memory_queue, replay_in_queue, replay_out_queue, sample_queue, pipes
